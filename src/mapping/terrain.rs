//!

// two types of terrain. TerrainClass, TerrainType -
// TerrainClass is a type like Ground, Water,
// whatever else. TerrainType is like grassland, mountain, forests, hill forest, ocean, etc

// Terrains should work like this - you define the TerrainClass, and then you define the
// TerrainTypes of that TerrainClass
// You can't assign a TerrainClass to anything as its more of a category really rather than
// a specific terrain. But you should be able to access the TerrainClass from a TerrainType

// information we need to hold in terrain
// TerrainType - holds a reference to its TerrainClass
// movement cost for each movement type - track, wheeled, etc (this would need to be extensible as well),
//
//
//
//

use bevy::prelude::{Component, ReflectComponent};
use bevy::reflect::{FromReflect, Reflect};
use serde::{Deserialize, Serialize};

/// Component holding the tile terrain info needed by any built in logic.
/// Terrain type
#[derive(Default, Component, Reflect, FromReflect, Serialize, Deserialize)]
#[reflect(Component)]
pub struct TileTerrainInfo {
    pub terrain_type: TerrainType,
}

/// Defines a new TerrainClass representing a category of [`TerrainType`]s. Used to specify different
/// class or categories of terrain. Eg Ground, Water, Etc
#[derive(
<<<<<<< HEAD
    Default,
    Clone,
    Eq,
    Hash,
    PartialEq,
    Debug,
    Reflect,
    FromReflect,
    serde::Deserialize,
    serde::Serialize,
=======
    Default, Clone, Eq, Hash, PartialEq, Debug, Reflect, FromReflect, Serialize, Deserialize,
>>>>>>> 03215194
)]
pub struct TerrainClass {
    pub name: String,
}

/// Defines a new TerrainType that is considered a derivative of the assigned terrain_class
#[derive(
<<<<<<< HEAD
    Default,
    Clone,
    Hash,
    Eq,
    PartialEq,
    Debug,
    Reflect,
    FromReflect,
    serde::Deserialize,
    serde::Serialize,
=======
    Default, Clone, Hash, Eq, PartialEq, Debug, Reflect, FromReflect, Serialize, Deserialize,
>>>>>>> 03215194
)]
pub struct TerrainType {
    pub name: String,
    pub terrain_class: TerrainClass,
}<|MERGE_RESOLUTION|>--- conflicted
+++ resolved
@@ -32,7 +32,6 @@
 /// Defines a new TerrainClass representing a category of [`TerrainType`]s. Used to specify different
 /// class or categories of terrain. Eg Ground, Water, Etc
 #[derive(
-<<<<<<< HEAD
     Default,
     Clone,
     Eq,
@@ -43,9 +42,6 @@
     FromReflect,
     serde::Deserialize,
     serde::Serialize,
-=======
-    Default, Clone, Eq, Hash, PartialEq, Debug, Reflect, FromReflect, Serialize, Deserialize,
->>>>>>> 03215194
 )]
 pub struct TerrainClass {
     pub name: String,
@@ -53,7 +49,6 @@
 
 /// Defines a new TerrainType that is considered a derivative of the assigned terrain_class
 #[derive(
-<<<<<<< HEAD
     Default,
     Clone,
     Hash,
@@ -64,9 +59,6 @@
     FromReflect,
     serde::Deserialize,
     serde::Serialize,
-=======
-    Default, Clone, Hash, Eq, PartialEq, Debug, Reflect, FromReflect, Serialize, Deserialize,
->>>>>>> 03215194
 )]
 pub struct TerrainType {
     pub name: String,
