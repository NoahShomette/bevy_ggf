--- conflicted
+++ resolved
@@ -2,6 +2,7 @@
 pub mod terrain;
 pub mod tiles;
 
+use self::tiles::TilePosition;
 use crate::game_core::command::{GameCommand, GameCommands};
 use crate::game_core::runner::GameRunner;
 use crate::game_core::GameBuilder;
@@ -18,11 +19,6 @@
 use bevy::math::Vec4Swizzles;
 use bevy::prelude::*;
 use bevy_ecs_tilemap::prelude::*;
-<<<<<<< HEAD
-=======
-
-use self::tiles::TilePosition;
->>>>>>> 03215194
 
 /// Bundle for Mapping
 pub struct BggfMappingPlugin;
@@ -159,12 +155,6 @@
         let mut tile_storage = TileStorage::empty(map_size);
         let tilemap_type = self.tilemap_type;
         let tilemap_entity = world.spawn_empty().id();
-
-<<<<<<< HEAD
-=======
-        let changed_component = world.resource_mut::<PlayerList>().new_changed_component();
-
->>>>>>> 03215194
         world.resource_scope(|world, terrain_movement_costs: Mut<TerrainMovementCosts>| {
             for x in 0..map_size.x {
                 for y in 0..map_size.y {
@@ -189,11 +179,7 @@
                             tile_objects: TileObjects::default(),
                         })
                         .insert(tile_movement_costs.clone())
-<<<<<<< HEAD
-                        .insert(crate::game_core::state::Changed::default())
-=======
-                        .insert((changed_component.clone(), tile_position))
->>>>>>> 03215194
+                        .insert((crate::game_core::state::Changed::default(), tile_position))
                         .id();
 
                     tile_storage.set(&tile_pos, tile_entity);
