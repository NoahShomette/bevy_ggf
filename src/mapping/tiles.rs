--- conflicted
+++ resolved
@@ -14,10 +14,7 @@
 use bevy::utils::hashbrown::HashMap;
 use bevy_ecs_tilemap::prelude::{TileBundle, TilemapId};
 use bevy_ecs_tilemap::tiles::TilePos;
-<<<<<<< HEAD
-=======
 use serde::{Deserialize, Serialize};
->>>>>>> 03215194
 
 /// Bundle containing all the basic tile components needed for a tile.
 ///
@@ -87,19 +84,15 @@
 /// Defines a new stacking rule for objects based on a [`StackingClass`]. The count of objects in the tile is kept
 /// using an [`TileObjectStacksCount`] struct.
 #[derive(
-<<<<<<< HEAD
-    Default,
-    Clone,
-    Eq,
-    PartialEq,
-    Component,
-    Reflect,
-    FromReflect,
-    serde::Deserialize,
-    serde::Serialize,
-=======
-    Default, Clone, Eq, PartialEq, Component, Reflect, FromReflect, Serialize, Deserialize,
->>>>>>> 03215194
+    Default,
+    Clone,
+    Eq,
+    PartialEq,
+    Component,
+    Reflect,
+    FromReflect,
+    serde::Deserialize,
+    serde::Serialize,
 )]
 #[reflect(Component)]
 pub struct TileObjectStacks {
@@ -176,20 +169,17 @@
 /// A StackingClass represents what kind of stack an object belongs to in a tile. This is used internally
 /// in [`TileObjectStacks`]
 #[derive(
-<<<<<<< HEAD
-    Default,
-    Clone,
-    Eq,
-    Hash,
-    PartialEq,
-    Debug,
-    Reflect,
-    FromReflect,
-    serde::Deserialize,
-    serde::Serialize,
-=======
-    Default, Clone, Eq, Hash, PartialEq, Debug, Reflect, FromReflect, Serialize, Deserialize,
->>>>>>> 03215194
+    Default,
+    Clone,
+    Eq,
+    Hash,
+    PartialEq,
+    Debug,
+    Reflect,
+    FromReflect,
+    serde::Deserialize,
+    serde::Serialize,
+
 )]
 pub struct StackingClass {
     pub name: String,
@@ -206,13 +196,9 @@
     Component,
     Reflect,
     FromReflect,
-<<<<<<< HEAD
-    serde::Deserialize,
-    serde::Serialize,
-=======
-    Serialize,
-    Deserialize,
->>>>>>> 03215194
+    serde::Deserialize,
+    serde::Serialize,
+
 )]
 #[reflect(Component)]
 pub struct ObjectStackingClass {
@@ -222,7 +208,6 @@
 /// Wraps two u32s for use in a [`TileObjectStacks`] component. Used to keep track of the current_count
 /// of objects belonging to that [`ObjectStackingClass`] in the tile and the max_count allowed in the tile.
 #[derive(
-<<<<<<< HEAD
     Default,
     Clone,
     Copy,
@@ -234,9 +219,7 @@
     FromReflect,
     serde::Deserialize,
     serde::Serialize,
-=======
-    Default, Clone, Copy, Eq, Hash, PartialEq, Debug, Reflect, FromReflect, Serialize, Deserialize,
->>>>>>> 03215194
+
 )]
 pub struct TileObjectStacksCount {
     pub current_count: u32,
@@ -245,19 +228,16 @@
 
 /// Simple Vec that holds the [`ObjectId`] of all Objects that are currently in the tile.
 #[derive(
-<<<<<<< HEAD
-    Clone,
-    Eq,
-    PartialEq,
-    Default,
-    Component,
-    Reflect,
-    FromReflect,
-    serde::Deserialize,
-    serde::Serialize,
-=======
-    Clone, Eq, PartialEq, Default, Component, Reflect, FromReflect, Serialize, Deserialize,
->>>>>>> 03215194
+    Clone,
+    Eq,
+    PartialEq,
+    Default,
+    Component,
+    Reflect,
+    FromReflect,
+    serde::Deserialize,
+    serde::Serialize,
+
 )]
 #[reflect(Component)]
 pub struct TileObjects {
