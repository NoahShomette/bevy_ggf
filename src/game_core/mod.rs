--- conflicted
+++ resolved
@@ -4,17 +4,9 @@
     despawn_objects, track_component_changes, track_resource_changes,
 };
 use crate::game_core::command::{GameCommand, GameCommandMeta, GameCommandQueue, GameCommands};
-<<<<<<< HEAD
 use crate::game_core::runner::{GameRunner, GameRuntime, PostBaseSets, PreBaseSets};
 use crate::game_core::state::{
     DespawnedObjects, GameStateHandler, ResourceChangeTracking, StateEvents,
-=======
-use crate::game_core::runner::GameRunner;
-use crate::game_core::state::{DespawnedObjects, GameStateHandler, StateEvents};
-use crate::mapping::terrain::TileTerrainInfo;
-use crate::mapping::tiles::{
-    ObjectStackingClass, Tile, TileObjectStacksCount, TileObjects, TilePosition,
->>>>>>> 03215194
 };
 use crate::mapping::terrain::TileTerrainInfo;
 use crate::mapping::tiles::{ObjectStackingClass, Tile, TileObjectStacksCount, TileObjects};
@@ -24,23 +16,11 @@
     Object, ObjectClass, ObjectGridPosition, ObjectGroup, ObjectId, ObjectIdProvider, ObjectInfo,
     ObjectType,
 };
-<<<<<<< HEAD
 use crate::player::{Player, PlayerList, PlayerMarker};
 use bevy::app::{App, Plugin};
 use bevy::ecs::world::EntityMut;
 use bevy::prelude::*;
 use bevy::reflect::{FromType, GetTypeRegistration, Reflect, TypeRegistry, TypeRegistryInternal};
-=======
-use crate::player::{Player, PlayerList};
-use bevy::app::{App, Plugin};
-use bevy::ecs::world::EntityMut;
-use bevy::prelude::{
-    Children, Component, Parent, ReflectComponent, ReflectResource, Resource, Schedule, World,
-};
-use bevy::reflect::{
-    FromReflect, FromType, GetTypeRegistration, Reflect, TypeRegistry, TypeRegistryInternal,
-};
->>>>>>> 03215194
 use bevy_ecs_tilemap::tiles::TilePos;
 use bevy_trait_query::RegisterExt;
 use chrono::{DateTime, Utc};
@@ -70,14 +50,8 @@
 pub struct Game {
     /// A world that should hold all game state
     pub game_world: World,
-<<<<<<< HEAD
-    /// Holds component and resource registrations for all components and resources that will be
-    /// diffed and updated automatically
-    pub type_registry: TypeRegistry,
-=======
     /// Holds component and resource registrations that will be diffed and updated
     pub component_registry: GameSerDeRegistry,
->>>>>>> 03215194
     /// Holds updates to the game state
     pub game_state_handler: GameStateHandler,
     /// List of all players in the game
@@ -195,95 +169,6 @@
     }
 
     /// Adds the default registry which has all the basic Bevy_GGF components and resources
-<<<<<<< HEAD
-    pub fn default_registry() -> TypeRegistry {
-        TypeRegistry {
-            internal: Arc::new(RwLock::new({
-                let mut r = TypeRegistryInternal::new();
-                // `Parent` and `Children` must be registered so that their `ReflectMapEntities`
-                // data may be used.
-                //
-                // While this is a little bit of a weird spot to register these, are the only
-                // Bevy core types implementing `MapEntities`, so for now it's probably fine to
-                // just manually register these here.
-                //
-                // The user can still register any custom types with `register_rollback_type()`.
-                r.register::<Parent>();
-                r.register::<Children>();
-
-                // Other crates
-                r.register::<TilePos>();
-                let registration = r.get_mut(std::any::TypeId::of::<TilePos>()).unwrap();
-                registration.insert(<ReflectComponent as FromType<TilePos>>::from_type());
-
-                // tiles
-                r.register::<Tile>();
-                let registration = r.get_mut(std::any::TypeId::of::<Tile>()).unwrap();
-                registration.insert(<ReflectComponent as FromType<Tile>>::from_type());
-
-                r.register::<TileTerrainInfo>();
-                let registration = r
-                    .get_mut(std::any::TypeId::of::<TileTerrainInfo>())
-                    .unwrap();
-                registration.insert(<ReflectComponent as FromType<TileTerrainInfo>>::from_type());
-
-                //r.register::<TileObjectStacks>();
-                //let registration = r.get_mut(std::any::TypeId::of::<TileObjectStacks>()).unwrap();
-                //registration.insert(<ReflectComponent as FromType<TileObjectStacks>>::from_type());
-                r.register::<TileObjects>();
-                r.register::<TileObjectStacksCount>();
-
-                r.register::<TileObjects>();
-                let registration = r.get_mut(std::any::TypeId::of::<TileObjects>()).unwrap();
-                registration.insert(<ReflectComponent as FromType<TileObjects>>::from_type());
-
-                r.register::<TileMovementCosts>();
-                let registration = r
-                    .get_mut(std::any::TypeId::of::<TileMovementCosts>())
-                    .unwrap();
-                registration.insert(<ReflectComponent as FromType<TileMovementCosts>>::from_type());
-
-                //Objects
-                r.register::<ObjectId>();
-                let registration = r.get_mut(std::any::TypeId::of::<ObjectId>()).unwrap();
-                registration.insert(<ReflectComponent as FromType<ObjectId>>::from_type());
-
-                r.register::<ObjectInfo>();
-                let registration = r.get_mut(std::any::TypeId::of::<ObjectId>()).unwrap();
-                registration.insert(<ReflectComponent as FromType<ObjectId>>::from_type());
-
-                r.register::<ObjectClass>();
-
-                r.register::<ObjectGroup>();
-
-                r.register::<ObjectType>();
-
-                r.register::<ObjectGridPosition>();
-                let registration = r
-                    .get_mut(std::any::TypeId::of::<ObjectGridPosition>())
-                    .unwrap();
-                registration
-                    .insert(<ReflectComponent as FromType<ObjectGridPosition>>::from_type());
-
-                r.register::<Object>();
-                let registration = r.get_mut(std::any::TypeId::of::<Object>()).unwrap();
-                registration.insert(<ReflectComponent as FromType<Object>>::from_type());
-
-                r.register::<ObjectStackingClass>();
-                let registration = r
-                    .get_mut(std::any::TypeId::of::<ObjectStackingClass>())
-                    .unwrap();
-                registration
-                    .insert(<ReflectComponent as FromType<ObjectStackingClass>>::from_type());
-
-                r.register::<PlayerMarker>();
-                let registration = r.get_mut(std::any::TypeId::of::<PlayerMarker>()).unwrap();
-                registration.insert(<ReflectComponent as FromType<PlayerMarker>>::from_type());
-
-                r
-            })),
-        }
-=======
     pub fn add_default_registrations(&mut self) {
         self.game_world
             .register_component_as::<dyn SaveId, TilePosition>();
@@ -302,7 +187,8 @@
             .register_component_as::<dyn SaveId, Object>();
         self.game_world
             .register_component_as::<dyn SaveId, ObjectStackingClass>();
->>>>>>> 03215194
+        self.game_world
+            .register_component_as::<dyn SaveId, PlayerMarker>();
     }
 
     pub fn default_components_track_changes(&mut self) {
@@ -350,19 +236,8 @@
     where
         Type: Component + SaveId + Serialize + DeserializeOwned,
     {
-<<<<<<< HEAD
-        self.register_component_track_changes::<Type>();
-
-        let mut registry = self.type_registry.write();
-        registry.register::<Type>();
-
-        let registration = registry.get_mut(std::any::TypeId::of::<Type>()).unwrap();
-        registration.insert(<ReflectComponent as FromType<Type>>::from_type());
-        drop(registry);
-=======
         self.game_serde_registry.register_component::<Type>();
         self.game_world.register_component_as::<dyn SaveId, Type>();
->>>>>>> 03215194
     }
 
     /// Registers a resource that will be tracked and reported as part of the state. Also adds
@@ -371,19 +246,9 @@
     where
         Type: Component + SaveId + Serialize + DeserializeOwned,
     {
-<<<<<<< HEAD
-        self.register_resource_track_changes::<Type>();
-
-        let mut registry = self.type_registry.write();
-        registry.register::<Type>();
-
-        let registration = registry.get_mut(std::any::TypeId::of::<Type>()).unwrap();
-        registration.insert(<ReflectResource as FromType<Type>>::from_type());
-        drop(registry);
-=======
+
         self.game_serde_registry.register_component::<Type>();
         self.game_world.register_component_as::<dyn SaveId, Type>();
->>>>>>> 03215194
     }
 
     pub fn default_setup_schedule() -> Schedule {
@@ -446,13 +311,9 @@
         (new_player_id, player_entity)
     }
 
-<<<<<<< HEAD
-    pub fn build(mut self, mut main_world: &mut World) {
-=======
+
     pub fn build(mut self, main_world: &mut World) {
         self.setup_schedule.run(&mut self.game_world);
-
->>>>>>> 03215194
         main_world.insert_resource::<GameRuntime<GR>>(GameRuntime {
             game_runner: self.game_runner,
             game_pre_schedule: self.game_pre_schedule,
@@ -468,11 +329,8 @@
         });
         self.game_world.insert_resource(self.player_list.clone());
 
-<<<<<<< HEAD
-        if let Some(mut commands) = self.commands.as_mut() {
-=======
+
         if let Some(commands) = self.commands.as_mut() {
->>>>>>> 03215194
             commands.execute_buffer(&mut self.game_world);
         } else {
             self.commands = Some(GameCommands::default());
