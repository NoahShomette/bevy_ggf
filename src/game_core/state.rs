﻿use crate::mapping::tiles::Tile;
use crate::object::{ObjectGridPosition, ObjectId};
use crate::player::{Player, PlayerList};
use bevy::ecs::component::{ComponentId, ComponentInfo};
use bevy::ecs::system::SystemState;
<<<<<<< HEAD
use bevy::prelude::*;
use bevy::reflect::{TypeRegistry, TypeRegistryArc};
=======
use bevy::prelude::{
    Commands, Component, Entity, FromReflect, Mut, Query, Reflect, Resource, SystemSet, With, World,
};
>>>>>>> 03215194
use bevy::utils::HashMap;
use bevy_ecs_tilemap::tiles::TilePos;
use serde::{Deserialize, Serialize};
use std::any::Any;

use super::saving::{ComponentBinaryState, GameSerDeRegistry, SaveId};

#[derive(Debug, Hash, PartialEq, Eq, Clone, SystemSet)]
pub enum StateSystems {
    CommandFlush,
    State,
}

#[derive(Default)]
pub struct GameStateHandler {
    state_events: StateEvents,
}

// Should be able to call get_state to get the entire game state, and then get state diff to get only
// the state that changed since last time this system was run
impl GameStateHandler {
    /// returns the entire game state in a vec
<<<<<<< HEAD
    pub fn get_entire_state(
        &mut self,
        mut world: &mut World,
        for_player_id: Option<usize>,
        type_registry: &TypeRegistryArc,
    ) -> StateEvents {
=======
    pub fn get_entire_state(&mut self, world: &mut World) -> StateEvents {
>>>>>>> 03215194
        let mut state: StateEvents = StateEvents {
            players: vec![],
            resources: vec![],
            tiles: vec![],
            objects: vec![],
            despawned_objects: vec![],
        };
<<<<<<< HEAD
        let type_registry = type_registry.read();
=======
>>>>>>> 03215194

        let mut query = world.query_filtered::<(
            &dyn SaveId,
            Option<&Tile>,
            Option<&TilePos>,
            Option<&ObjectId>,
            Option<&ObjectGridPosition>,
        ), With<Changed>>();

        for (saveable_components, opt_tile, opt_tilepos, opt_object_id, opt_object_grid_pos) in
            query.iter_mut(world)
        {
            if opt_tile.is_some() {
                let mut components: Vec<ComponentBinaryState> = vec![];
                for component in saveable_components.iter() {
                    if let Some((id, binary)) = component.save() {
                        components.push(ComponentBinaryState {
                            id,
                            component: binary,
                        });
                    }
                }

                if let Some(tile_pos) = opt_tilepos {
                    state.tiles.push(TileState {
                        tile_pos: *tile_pos,
                        components,
                    });
                }
            }

            if let Some(object_id) = opt_object_id {
                let mut components: Vec<ComponentBinaryState> = vec![];
                for component in saveable_components.iter() {
                    if let Some((id, binary)) = component.save() {
                        components.push(ComponentBinaryState {
                            id,
                            component: binary,
                        });
                    }
                }

                if let Some(tile_pos) = opt_object_grid_pos {
                    state.objects.push(ObjectState {
                        object_id: *object_id,
                        components,
                        object_grid_position: *tile_pos,
                    })
                }
            }
        }
<<<<<<< HEAD

        world.resource_scope(|world, mut resources: Mut<ResourceChangeTracking>| {
            for (id, mut changed) in resources.resources.iter_mut() {
                if let Some(for_player_id) = for_player_id {
                    if changed.check_and_register_seen(for_player_id) {
                        continue;
                    }
                }
                // go through all resources and clone those that are registered
                for (component_id, _) in world.storages().resources.iter() {
                    let reflect_component = world
                        .storages()
                        .resources
                        .get(component_id)
                        .and_then(|info| type_registry.get(info.type_id().to_owned()))
                        .and_then(|registration| registration.data::<ReflectResource>());
                    if let Some(reflect_resource) = reflect_component {
                        if let Some(resource) = reflect_resource.reflect(world) {
                            if component_id == *id {
                                state.resources.push(ResourceState {
                                    resource: resource.clone_value(),
                                })
                            }
                        }
                    }
                }
            }
        });

=======
>>>>>>> 03215194
        state
    }

    pub fn get_state_diff(&mut self, world: &mut World, for_player_id: usize) -> StateEvents {
        let mut state: StateEvents = StateEvents {
            players: vec![],
            resources: vec![],
            tiles: vec![],
            objects: vec![],
            despawned_objects: vec![],
        };

<<<<<<< HEAD
        let type_registry = type_registry.read();
        let mut query = world.query_filtered::<Entity, With<Changed>>();
        let entities: Vec<Entity> = query.iter(world).collect();

        for entity in entities.iter() {
            let entity = *entity;
            let mut entity_mut = world.entity_mut(entity);
            let mut changed = entity_mut.get_mut::<Changed>().unwrap();
            if changed.check_and_register_seen(for_player_id) {
                continue;
            }
            if let Some(_) = world.get::<Tile>(entity) {
                let mut components: Vec<Box<dyn Reflect>> = vec![];
                for component in world.inspect_entity(entity).iter() {
                    let reflect_component = type_registry
                        .get(ComponentInfo::type_id(component).unwrap())
                        .and_then(|registration| registration.data::<ReflectComponent>());
                    if let Some(reflect_component) = reflect_component {
                        if let Some(component) = reflect_component.reflect(world.entity(entity)) {
                            components.push(component.clone_value());
                        }
=======
        let mut query = world.query_filtered::<(
            &dyn SaveId,
            &mut Changed,
            Option<&Tile>,
            Option<&TilePos>,
            Option<&ObjectId>,
            Option<&ObjectGridPosition>,
        ), With<Changed>>();

        for (
            saveable_components,
            mut changed,
            opt_tile,
            opt_tilepos,
            opt_object_id,
            opt_object_grid_pos,
        ) in query.iter_mut(world)
        {
            if changed.was_seen(for_player_id) {
                continue;
            }
            if opt_tile.is_some() {
                let mut components: Vec<ComponentBinaryState> = vec![];
                for component in saveable_components.iter() {
                    if let Some((id, binary)) = component.save() {
                        components.push(ComponentBinaryState {
                            id,
                            component: binary,
                        });
>>>>>>> 03215194
                    }
                }

                if let Some(tile_pos) = opt_tilepos {
                    state.tiles.push(TileState {
                        tile_pos: *tile_pos,
                        components,
                    });
                }
            }

<<<<<<< HEAD
            if let Some(object_id) = world.get::<ObjectId>(entity) {
                let mut components: Vec<Box<dyn Reflect>> = vec![];
                for component in world.inspect_entity(entity).iter() {
                    let reflect_component = type_registry
                        .get(ComponentInfo::type_id(component).unwrap())
                        .and_then(|registration| registration.data::<ReflectComponent>());
                    if let Some(reflect_component) = reflect_component {
                        if let Some(component) = reflect_component.reflect(world.entity(entity)) {
                            components.push(component.clone_value());
                        }
=======
            if let Some(object_id) = opt_object_id {
                let mut components: Vec<ComponentBinaryState> = vec![];
                for component in saveable_components.iter() {
                    if let Some((id, binary)) = component.save() {
                        components.push(ComponentBinaryState {
                            id,
                            component: binary,
                        });
>>>>>>> 03215194
                    }
                }

                if let Some(tile_pos) = opt_object_grid_pos {
                    state.objects.push(ObjectState {
                        object_id: *object_id,
                        components,
                        object_grid_position: *tile_pos,
                    })
                }
            }

            if let Some(player) = world.get::<Player>(entity) {
                let mut components: Vec<Box<dyn Reflect>> = vec![];
                for component in world.inspect_entity(entity).iter() {
                    let reflect_component = type_registry
                        .get(ComponentInfo::type_id(component).unwrap())
                        .and_then(|registration| registration.data::<ReflectComponent>());
                    if let Some(reflect_component) = reflect_component {
                        if let Some(component) = reflect_component.reflect(world.entity(entity)) {
                            components.push(component.clone_value());
                        }
                    }
                }

                state.players.push(PlayerState {
                    player_id: *player,
                    components,
                })
            }
        }

        world.resource_scope(|world, mut despawned_objects: Mut<DespawnedObjects>| {
            for (id, mut changed) in despawned_objects.despawned_objects.iter_mut() {
                if !changed.check_and_register_seen(for_player_id) {
                    state.despawned_objects.push(*id);
                }
            }
        });

        world.resource_scope(|world, mut resources: Mut<ResourceChangeTracking>| {
            for (id, changed) in resources.resources.iter_mut() {
                if !changed.check_and_register_seen(for_player_id) {
                    // go through all resources and clone those that are registered
                    for (component_id, _) in world.storages().resources.iter() {
                        let reflect_component = world
                            .storages()
                            .resources
                            .get(component_id)
                            .and_then(|info| type_registry.get(info.type_id().to_owned()))
                            .and_then(|registration| registration.data::<ReflectResource>());
                        if let Some(reflect_resource) = reflect_component {
                            if let Some(resource) = reflect_resource.reflect(world) {
                                if component_id == *id {
                                    state.resources.push(ResourceState {
                                        resource: resource.clone_value(),
                                    })
                                }
                            }
                        }
                    }
                }
            }
        });

        state
    }

    /// Simple function that will clear all changed components that have been fully seen as well as
    /// the DespawnedObjects resource and the ResourceChangeTracking resource
    pub fn clear_changed(&mut self, world: &mut World, player_list: &PlayerList) {
        let mut system_state: SystemState<(Query<(Entity, &Changed)>, Commands)> =
            SystemState::new(world);
        let (changed_query, mut commands) = system_state.get(world);
        for (entity, changed) in changed_query.iter() {
            if changed.all_seen(&player_list.players) {
                commands.entity(entity).remove::<Changed>();
            }
        }

        world.resource_scope(|_world, mut despawned_objects: Mut<DespawnedObjects>| {
            let mut index_to_remove: Vec<ObjectId> = vec![];
            for (id, mut changed) in despawned_objects.despawned_objects.iter_mut() {
                if changed.all_seen(&player_list.players) {
                    index_to_remove.push(*id);
                }
            }
            for id in index_to_remove {
                despawned_objects.despawned_objects.remove(&id);
            }
        });

        world.resource_scope(
            |_world, mut resource_change_tracking: Mut<ResourceChangeTracking>| {
                let mut index_to_remove: Vec<ComponentId> = vec![];
                for (id, mut changed) in resource_change_tracking.resources.iter_mut() {
                    if changed.all_seen(&player_list.players) {
                        index_to_remove.push(*id);
                    }
                }
                for id in index_to_remove {
                    resource_change_tracking.resources.remove(&id);
                }
            },
        );

        system_state.apply(world);
    }

    pub fn get_updates(&mut self) -> Option<StateEvents> {
        let mut has_state = false;
        let mut new_events = StateEvents {
            players: vec![],
            resources: vec![],
            tiles: vec![],
            objects: vec![],
            despawned_objects: vec![],
        };
        if !self.state_events.players.is_empty() {
            has_state = true;
            new_events.players = self.state_events.players.drain(..).collect();
        }
        if !self.state_events.resources.is_empty() {
            has_state = true;
            new_events.resources = self.state_events.resources.drain(..).collect();
        }
        if !self.state_events.tiles.is_empty() {
            has_state = true;
            new_events.tiles = self.state_events.tiles.drain(..).collect();
        }
        if !self.state_events.objects.is_empty() {
            has_state = true;
            new_events.objects = self.state_events.objects.drain(..).collect();
        }
        if !self.state_events.despawned_objects.is_empty() {
            has_state = true;
            new_events.despawned_objects = self.state_events.despawned_objects.drain(..).collect();
        }

        return if has_state { Some(new_events) } else { None };
    }
}

/// An individual state change of a specific *thing*, Object, Tile, Resource, or Player. It is an enum
/// that matches the specific [`StateThing`] that was changed. Each enum variant contains the
/// information needed to enact that which includes Ids, the kind of
/// change represented by [`ChangeType`], and the reflected state itself

/// Contains the state of a player, identified by a [`Player`] component
#[derive(Debug)]
pub struct PlayerState {
    pub player_id: Player,
    pub components: Vec<Box<dyn Reflect>>,
}

/// Contains the state of a [`Resource`]
#[derive(Debug)]
pub struct ResourceState {
    pub resource: Box<dyn Reflect>,
}

/// Contains an objects state, identified via its [`ObjectId`] component
#[derive(Debug)]
pub struct ObjectState {
    pub object_id: ObjectId,
    pub object_grid_position: ObjectGridPosition,
    pub components: Vec<ComponentBinaryState>,
}

/// Contains the entire state of a Tile, identified by its [`TilePos`] component, and all the Objects
/// in that tile
#[derive(Debug)]
pub struct TileState {
    pub tile_pos: TilePos,
    pub components: Vec<ComponentBinaryState>,
}

/// A list of all changed states that occured during the last simulation tick
#[derive(Debug, Default)]
pub struct StateEvents {
    pub players: Vec<PlayerState>,
    pub resources: Vec<ResourceState>,
    pub tiles: Vec<TileState>,
    pub objects: Vec<ObjectState>,
    pub despawned_objects: Vec<ObjectId>,
}

#[derive(
    Default, Clone, Eq, Debug, PartialEq, Component, Reflect, FromReflect, Serialize, Deserialize,
)]
pub struct Changed {
    pub players_seen: Vec<usize>,
}

impl Changed {
    /// Checks if all players that are marked as needs_state have been registered and returns the result
    pub fn all_seen(&self, players: &Vec<Player>) -> bool {
        for player in players.iter() {
            if player.needs_state && !self.players_seen.contains(&player.id()) {
                return false;
            }
        }
        true
    }

    /// Checks if the given player id has already been registered and returns the result. If the player
    /// id hasn't seen the changes then it marks it as seen and returns false. If the player id has seen
    /// the changes then it does nothing and returns true.
    pub fn check_and_register_seen(&mut self, id: usize) -> bool {
        return if self.players_seen.contains(&id) {
            true
        } else {
            self.players_seen.push(id);
            false
        };
    }

    /// Checks if the given player id has been registered and returns the results
    pub fn was_seen(&mut self, id: usize) -> bool {
        return self.players_seen.contains(&id);
    }
}

/// Resource inserted into the world that will be used to drive sending despawned object updates
#[derive(Clone, Eq, Debug, PartialEq, Resource, Reflect, FromReflect, Serialize, Deserialize)]
pub struct DespawnedObjects {
    pub despawned_objects: HashMap<ObjectId, Changed>,
}

/// Resource inserted into the world that will be used to drive sending despawned object updates
#[derive(Clone, Eq, Debug, PartialEq, Resource)]
pub struct ResourceChangeTracking {
    pub resources: HashMap<ComponentId, Changed>,
}<|MERGE_RESOLUTION|>--- conflicted
+++ resolved
@@ -3,14 +3,9 @@
 use crate::player::{Player, PlayerList};
 use bevy::ecs::component::{ComponentId, ComponentInfo};
 use bevy::ecs::system::SystemState;
-<<<<<<< HEAD
-use bevy::prelude::*;
-use bevy::reflect::{TypeRegistry, TypeRegistryArc};
-=======
 use bevy::prelude::{
     Commands, Component, Entity, FromReflect, Mut, Query, Reflect, Resource, SystemSet, With, World,
 };
->>>>>>> 03215194
 use bevy::utils::HashMap;
 use bevy_ecs_tilemap::tiles::TilePos;
 use serde::{Deserialize, Serialize};
@@ -33,16 +28,7 @@
 // the state that changed since last time this system was run
 impl GameStateHandler {
     /// returns the entire game state in a vec
-<<<<<<< HEAD
-    pub fn get_entire_state(
-        &mut self,
-        mut world: &mut World,
-        for_player_id: Option<usize>,
-        type_registry: &TypeRegistryArc,
-    ) -> StateEvents {
-=======
     pub fn get_entire_state(&mut self, world: &mut World) -> StateEvents {
->>>>>>> 03215194
         let mut state: StateEvents = StateEvents {
             players: vec![],
             resources: vec![],
@@ -50,10 +36,6 @@
             objects: vec![],
             despawned_objects: vec![],
         };
-<<<<<<< HEAD
-        let type_registry = type_registry.read();
-=======
->>>>>>> 03215194
 
         let mut query = world.query_filtered::<(
             &dyn SaveId,
@@ -105,38 +87,6 @@
                 }
             }
         }
-<<<<<<< HEAD
-
-        world.resource_scope(|world, mut resources: Mut<ResourceChangeTracking>| {
-            for (id, mut changed) in resources.resources.iter_mut() {
-                if let Some(for_player_id) = for_player_id {
-                    if changed.check_and_register_seen(for_player_id) {
-                        continue;
-                    }
-                }
-                // go through all resources and clone those that are registered
-                for (component_id, _) in world.storages().resources.iter() {
-                    let reflect_component = world
-                        .storages()
-                        .resources
-                        .get(component_id)
-                        .and_then(|info| type_registry.get(info.type_id().to_owned()))
-                        .and_then(|registration| registration.data::<ReflectResource>());
-                    if let Some(reflect_resource) = reflect_component {
-                        if let Some(resource) = reflect_resource.reflect(world) {
-                            if component_id == *id {
-                                state.resources.push(ResourceState {
-                                    resource: resource.clone_value(),
-                                })
-                            }
-                        }
-                    }
-                }
-            }
-        });
-
-=======
->>>>>>> 03215194
         state
     }
 
@@ -149,29 +99,6 @@
             despawned_objects: vec![],
         };
 
-<<<<<<< HEAD
-        let type_registry = type_registry.read();
-        let mut query = world.query_filtered::<Entity, With<Changed>>();
-        let entities: Vec<Entity> = query.iter(world).collect();
-
-        for entity in entities.iter() {
-            let entity = *entity;
-            let mut entity_mut = world.entity_mut(entity);
-            let mut changed = entity_mut.get_mut::<Changed>().unwrap();
-            if changed.check_and_register_seen(for_player_id) {
-                continue;
-            }
-            if let Some(_) = world.get::<Tile>(entity) {
-                let mut components: Vec<Box<dyn Reflect>> = vec![];
-                for component in world.inspect_entity(entity).iter() {
-                    let reflect_component = type_registry
-                        .get(ComponentInfo::type_id(component).unwrap())
-                        .and_then(|registration| registration.data::<ReflectComponent>());
-                    if let Some(reflect_component) = reflect_component {
-                        if let Some(component) = reflect_component.reflect(world.entity(entity)) {
-                            components.push(component.clone_value());
-                        }
-=======
         let mut query = world.query_filtered::<(
             &dyn SaveId,
             &mut Changed,
@@ -201,7 +128,6 @@
                             id,
                             component: binary,
                         });
->>>>>>> 03215194
                     }
                 }
 
@@ -213,18 +139,6 @@
                 }
             }
 
-<<<<<<< HEAD
-            if let Some(object_id) = world.get::<ObjectId>(entity) {
-                let mut components: Vec<Box<dyn Reflect>> = vec![];
-                for component in world.inspect_entity(entity).iter() {
-                    let reflect_component = type_registry
-                        .get(ComponentInfo::type_id(component).unwrap())
-                        .and_then(|registration| registration.data::<ReflectComponent>());
-                    if let Some(reflect_component) = reflect_component {
-                        if let Some(component) = reflect_component.reflect(world.entity(entity)) {
-                            components.push(component.clone_value());
-                        }
-=======
             if let Some(object_id) = opt_object_id {
                 let mut components: Vec<ComponentBinaryState> = vec![];
                 for component in saveable_components.iter() {
@@ -233,7 +147,6 @@
                             id,
                             component: binary,
                         });
->>>>>>> 03215194
                     }
                 }
 
