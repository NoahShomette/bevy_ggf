--- conflicted
+++ resolved
@@ -20,10 +20,7 @@
 use bevy::reflect::FromReflect;
 use bevy::utils::HashMap;
 use bevy_ecs_tilemap::prelude::{TilePos, TilemapType};
-<<<<<<< HEAD
-=======
 use serde::{Deserialize, Serialize};
->>>>>>> 03215194
 
 /// Core plugin for the bevy_ggf Movement System. Contains basic needed functionality.
 /// Does not contain a MovementSystem. You have to insert that yourself
@@ -484,7 +481,6 @@
 /// Struct used to define a new [`MovementType`]. MovementType represents how a unit moves and is used
 /// for movement costs chiefly
 #[derive(
-<<<<<<< HEAD
     Default,
     Clone,
     Eq,
@@ -495,9 +491,6 @@
     FromReflect,
     serde::Deserialize,
     serde::Serialize,
-=======
-    Default, Clone, Eq, Hash, PartialEq, Debug, Reflect, FromReflect, Serialize, Deserialize,
->>>>>>> 03215194
 )]
 pub struct MovementType {
     pub name: String,
@@ -508,7 +501,6 @@
 /// Contains a hashmap that holds a reference to a [`MovementType`] as a key and a u32 as the value. The u32 is used
 /// in pathfinding as the cost to move into that tile.
 #[derive(
-<<<<<<< HEAD
     Default,
     Clone,
     Eq,
@@ -519,9 +511,6 @@
     FromReflect,
     serde::Deserialize,
     serde::Serialize,
-=======
-    Default, Clone, Eq, PartialEq, Debug, Component, Reflect, FromReflect, Serialize, Deserialize,
->>>>>>> 03215194
 )]
 #[reflect(Component)]
 pub struct TileMovementCosts {
